package com.wavesplatform.mining

import java.util.concurrent.atomic.AtomicBoolean

import com.wavesplatform.features.{BlockchainFeatureStatus, BlockchainFeatures, FeatureProvider}
import com.wavesplatform.metrics.{BlockStats, HistogramExt, Instrumented}
import com.wavesplatform.network._
import com.wavesplatform.settings.WavesSettings
import com.wavesplatform.state2._
import com.wavesplatform.{Coordinator, UtxPool}
import io.netty.channel.group.ChannelGroup
import kamon.Kamon
import kamon.metric.instrument
import monix.eval.Task
import monix.execution._
import monix.execution.cancelables.{CompositeCancelable, SerialCancelable}
import monix.execution.schedulers.SchedulerService
import scorex.account.{Address, PrivateKeyAccount}
import scorex.block.Block._
import scorex.block.{Block, MicroBlock}
import scorex.consensus.nxt.NxtLikeConsensusBlockData
import scorex.transaction.PoSCalc._
import scorex.transaction._
import scorex.utils.{ScorexLogging, Time}
import scorex.wallet.Wallet

import scala.collection.mutable.{Map => MMap}
import scala.concurrent.Await
import scala.concurrent.duration._

trait Miner {
  def scheduleMining(): Unit
}

trait MinerDebugInfo {
  def collectNextBlockGenerationTimes: List[(Address, Long)]
}

class MinerImpl(
                   allChannels: ChannelGroup,
                   blockchainReadiness: AtomicBoolean,
                   blockchainUpdater: BlockchainUpdater,
                   checkpoint: CheckpointService,
                   history: NgHistory,
                   featureProvider: FeatureProvider,
                   stateReader: StateReader,
                   settings: WavesSettings,
                   timeService: Time,
                   utx: UtxPool,
                   wallet: Wallet) extends Miner with MinerDebugInfo with ScorexLogging with Instrumented {

  import Miner._

  private implicit val scheduler: SchedulerService = Scheduler.fixedPool(name = "miner-pool", poolSize = 2)

  private lazy val minerSettings = settings.minerSettings
  private lazy val minMicroBlockDurationMills = minerSettings.minMicroBlockAge.toMillis
  private lazy val blockchainSettings = settings.blockchainSettings
  private lazy val processBlock = Coordinator.processSingleBlock(checkpoint, history, blockchainUpdater, timeService, stateReader, utx, settings.blockchainSettings, featureProvider) _

  private val scheduledAttempts = SerialCancelable()
  private val microBlockAttempt = SerialCancelable()

  private val blockBuildTimeStats = Kamon.metrics.histogram("pack-and-forge-block-time", instrument.Time.Milliseconds)
  private val microBlockBuildTimeStats = Kamon.metrics.histogram("forge-microblock-time", instrument.Time.Milliseconds)

  private val nextBlockGenerationTimes: MMap[Address, Long] = MMap.empty

  def collectNextBlockGenerationTimes: List[(Address, Long)] = Await.result(Task.now(nextBlockGenerationTimes.toList).runAsyncLogErr, Duration.Inf)

  private def checkAge(parentHeight: Int, parentTimestamp: Long): Either[String, Unit] =
    Either.cond(parentHeight == 1, (), (timeService.correctedTime() - parentTimestamp).millis)
      .left.flatMap(blockAge => Either.cond(blockAge <= minerSettings.intervalAfterLastBlockThenGenerationIsAllowed, (),
      s"BlockChain is too old (last block timestamp is $parentTimestamp generated $blockAge ago)"
    ))

  private def ngEnabled: Boolean = featureProvider.featureActivationHeight(BlockchainFeatures.NG.id).exists(history.height > _ + 1)

  private def generateOneBlockTask(account: PrivateKeyAccount, balance: Long)(delay: FiniteDuration): Task[Either[String, Block]] = Task {
    history.read { implicit l =>
      // should take last block right at the time of mining since microblocks might have been added
      val height = history.height()
      val version = if (height <= blockchainSettings.functionalitySettings.blockVersion3AfterHeight) PlainBlockVersion else NgBlockVersion
      val lastBlock = history.lastBlock.get
      val greatGrandParentTimestamp = history.parent(lastBlock, 2).map(_.timestamp)
      val referencedBlockInfo = history.bestLastBlockInfo(System.currentTimeMillis() - minMicroBlockDurationMills).get
      val pc = allChannels.size()
      lazy val currentTime = timeService.correctedTime()
      lazy val h = calcHit(referencedBlockInfo.consensus, account)
      lazy val t = calcTarget(referencedBlockInfo.timestamp, referencedBlockInfo.consensus.baseTarget, currentTime, balance)
      measureSuccessful(blockBuildTimeStats, for {
        _ <- Either.cond(pc >= minerSettings.quorum, (), s"Quorum not available ($pc/${minerSettings.quorum}, not forging block with ${account.address}")
        _ <- Either.cond(h < t, (), s"${System.currentTimeMillis()}: Hit $h was NOT less than target $t, not forging block with ${account.address}")
        _ = log.debug(s"Forging with ${account.address}, H $h < T $t, balance $balance, prev block ${referencedBlockInfo.blockId}")
        _ = log.debug(s"Previous block ID ${referencedBlockInfo.blockId} at $height with target ${referencedBlockInfo.consensus.baseTarget}")
        block <- {
          val avgBlockDelay = blockchainSettings.genesisSettings.averageBlockDelay
          val btg = calcBaseTarget(avgBlockDelay, height, referencedBlockInfo.consensus.baseTarget, referencedBlockInfo.timestamp, greatGrandParentTimestamp, currentTime)
          val gs = calcGeneratorSignature(referencedBlockInfo.consensus, account)
          val consensusData = NxtLikeConsensusBlockData(btg, ByteStr(gs))
          val sortInBlock = history.height() <= blockchainSettings.functionalitySettings.dontRequireSortedTransactionsAfter
          val txAmount = if (ngEnabled) minerSettings.maxTransactionsInKeyBlock else ClassicAmountOfTxsInBlock
          val unconfirmed = utx.packUnconfirmed(txAmount, sortInBlock)

          val features = if (version > 2) settings.featuresSettings.supported
            .filter(featureProvider.featureStatus(_, height) == BlockchainFeatureStatus.Undefined)
            .toSet.intersect(BlockchainFeatures.implemented) else Set.empty[Short]

          log.debug(s"Adding ${unconfirmed.size} unconfirmed transaction(s) to new block")
          Block.buildAndSign(version.toByte, currentTime, referencedBlockInfo.blockId, consensusData, unconfirmed, account, features)
            .left.map(l => l.err)
        }
      } yield block)
    }
  }.delayExecution(delay)


  private def generateOneMicroBlockTask(account: PrivateKeyAccount, accumulatedBlock: Block): Task[Either[ValidationError, Option[Block]]] = Task {
    log.trace(s"Generating microblock for $account")
    val pc = allChannels.size()
    lazy val unconfirmed = measureLog("packing unconfirmed transactions for microblock") {
      utx.packUnconfirmed(settings.minerSettings.maxTransactionsInMicroBlock, sortInBlock = false)
    }
    if (pc < minerSettings.quorum) {
      log.trace(s"Quorum not available ($pc/${minerSettings.quorum}, not forging microblock with ${account.address}")
      Right(None)
    }
    else if (unconfirmed.isEmpty) {
      log.trace("skipping microBlock because no txs in utx pool")
      Right(None)
    }
    else {
      log.trace(s"Accumulated ${unconfirmed.size} txs for microblock")
      val start = System.currentTimeMillis()
      val block = for {
        signedBlock <- Block.buildAndSign(
          version = 3,
          timestamp = accumulatedBlock.timestamp,
          reference = accumulatedBlock.reference,
          consensusData = accumulatedBlock.consensusData,
          transactionData = accumulatedBlock.transactionData ++ unconfirmed,
          signer = account,
          featureVotes = accumulatedBlock.featureVotes
        )
        microBlock <- MicroBlock.buildAndSign(account, unconfirmed, accumulatedBlock.signerData.signature, signedBlock.signerData.signature)
        _ = microBlockBuildTimeStats.safeRecord(System.currentTimeMillis() - start)
        _ <- Coordinator.processMicroBlock(checkpoint, history, blockchainUpdater, utx)(microBlock)
      } yield {
        BlockStats.mined(microBlock)
        log.trace(s"$microBlock has been mined for $account}")
        allChannels.broadcast(MicroBlockInv(account, microBlock.totalResBlockSig, microBlock.prevResBlockSig))
        Some(signedBlock)
      }
      block.left.map { err =>
        log.trace(s"MicroBlock has NOT been mined for $account} because $err")
        err
      }
    }
  }

  private def generateMicroBlockSequence(account: PrivateKeyAccount, accumulatedBlock: Block, delay: FiniteDuration): Task[Unit] = {
    generateOneMicroBlockTask(account, accumulatedBlock).delayExecution(delay).flatMap {
      case Left(err) => Task(log.warn("Error mining MicroBlock: " + err.toString))
      case Right(maybeNewTotal) => generateMicroBlockSequence(account, maybeNewTotal.getOrElse(accumulatedBlock), minerSettings.microBlockInterval)
    }
  }

  private def generateBlockTask(account: PrivateKeyAccount): Task[Unit] = {
    history.read { implicit l =>
      val height = history.height()
      val lastBlock = history.lastBlock.get
      for {
        _ <- checkAge(height, history.lastBlockTimestamp().get)
        balanceAndTs <- nextBlockGenerationTime(height, stateReader, blockchainSettings.functionalitySettings, lastBlock, account, featureProvider)
        (balance, ts) = balanceAndTs
        offset = calcOffset(timeService, ts, minerSettings.minimalBlockGenerationOffset)
      } yield (offset, balance)
    } match {
      case Right((offset, balance)) =>
        log.debug(s"Next attempt for acc=$account in $offset")
        nextBlockGenerationTimes += account.toAddress -> (System.currentTimeMillis() + offset.toMillis)
        generateOneBlockTask(account, balance)(offset).flatMap {
          case Right(block) => Task.now {
            processBlock(block) match {
              case Left(err) => log.warn("Error mining Block: " + err.toString)
              case Right(Some(score)) =>
                BlockStats.mined(block, history.height())
                Coordinator.updateBlockchainReadinessFlag(history, timeService, blockchainReadiness, settings.minerSettings.intervalAfterLastBlockThenGenerationIsAllowed)
                allChannels.broadcast(BlockForged(block))
                allChannels.broadcast(LocalScoreChanged(score))
                scheduleMining()
                if (ngEnabled)
                  startMicroBlockMining(account, block)
              case Right(None) => log.warn("Newly created block has already been appended, should not happen")
            }
          }
          case Left(err) =>
            log.debug(s"No block generated because $err, retrying")
            generateBlockTask(account)
        }
      case Left(err) =>
        log.debug(s"Not scheduling block mining because $err")
        Task.unit
    }
  }

  def scheduleMining(): Unit = {
    Miner.blockMiningStarted.increment()
    scheduledAttempts := CompositeCancelable.fromSet(
      wallet.privateKeyAccounts().map(generateBlockTask).map(_.runAsyncLogErr).toSet)
    microBlockAttempt := SerialCancelable()
  }

  private def startMicroBlockMining(account: PrivateKeyAccount, lastBlock: Block): Unit = {
    Miner.microMiningStarted.increment()
<<<<<<< HEAD
    microBlockAttempt := generateMicroBlockSequence(account, lastBlock).runAsyncLogErr
=======
    microBlockAttempt := generateMicroBlockSequence(account, lastBlock, Duration.Zero).runAsync
>>>>>>> d25dcd98
    log.trace(s"MicroBlock mining scheduled for $account")
  }
}

object Miner {
  val blockMiningStarted = Kamon.metrics.counter("block-mining-started")
  val microMiningStarted = Kamon.metrics.counter("micro-mining-started")

  val MaxTransactionsPerMicroblock: Int = 500
  val ClassicAmountOfTxsInBlock: Int = 100

  val Disabled = new Miner with MinerDebugInfo {
    override def scheduleMining(): Unit = ()

    override def collectNextBlockGenerationTimes: List[(Address, Long)] = List.empty
  }

  def calcOffset(timeService: Time, calculatedTimestamp: Long, minimalBlockGenerationOffset: FiniteDuration): FiniteDuration = {
    val calculatedGenerationTimestamp = (Math.ceil(calculatedTimestamp / 1000.0) * 1000).toLong
    val calculatedOffset = calculatedGenerationTimestamp - timeService.correctedTime()
    Math.max(minimalBlockGenerationOffset.toMillis, calculatedOffset).millis
  }
}<|MERGE_RESOLUTION|>--- conflicted
+++ resolved
@@ -213,11 +213,7 @@
 
   private def startMicroBlockMining(account: PrivateKeyAccount, lastBlock: Block): Unit = {
     Miner.microMiningStarted.increment()
-<<<<<<< HEAD
-    microBlockAttempt := generateMicroBlockSequence(account, lastBlock).runAsyncLogErr
-=======
-    microBlockAttempt := generateMicroBlockSequence(account, lastBlock, Duration.Zero).runAsync
->>>>>>> d25dcd98
+    microBlockAttempt := generateMicroBlockSequence(account, lastBlock, Duration.Zero).runAsyncLogErr
     log.trace(s"MicroBlock mining scheduled for $account")
   }
 }
