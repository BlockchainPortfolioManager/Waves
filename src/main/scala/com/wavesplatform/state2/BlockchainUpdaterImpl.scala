--- conflicted
+++ resolved
@@ -73,11 +73,7 @@
 
   private def displayFeatures(s: Set[Short]): String = s"FEATURE${if (s.size > 1) "S"} ${s.mkString(", ")} ${if (s.size > 1) "WERE" else "WAS"}"
 
-<<<<<<< HEAD
   private def featuresApprovedWithBlock(block: Block): Set[Short] = {
-=======
-  def featuresAcceptedWithBlock(block: Block): Set[Short] = {
->>>>>>> 42f8cbd2
     val height = historyWriter.height() + 1
 
     if (height % settings.blockchainSettings.functionalitySettings.featureCheckBlocksPeriod == 0) {
@@ -163,12 +159,7 @@
         }
     }).map { case ((newBlockDiff, discacrded)) =>
       val height = historyWriter.height() + 1
-<<<<<<< HEAD
       ngState.set(Some(NgState(block, newBlockDiff, 0L, featuresApprovedWithBlock(block))))
-=======
-
-      ngState.set(Some(NgState(block, newBlockDiff, 0L, featuresAcceptedWithBlock(block))))
->>>>>>> 42f8cbd2
       log.info(s"Block ${block.uniqueId} -> ${trim(block.reference)} appended. New height: $height, transactions: ${block.transactionData.size})")
       discacrded
     }
