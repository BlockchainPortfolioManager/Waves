package scorex.api.http.assets

import javax.ws.rs.Path

import akka.http.scaladsl.server.Route
import com.wavesplatform.UtxPool
import com.wavesplatform.settings.RestAPISettings
import io.netty.channel.group.ChannelGroup
import io.swagger.annotations._
import scorex.BroadcastRoute
import scorex.api.http._

import scala.concurrent.ExecutionContext.Implicits.global
import scala.concurrent.Future

@Path("/assets/broadcast")
@Api(value = "assets")
case class AssetsBroadcastApiRoute(
    settings: RestAPISettings,
    utx: UtxPool,
    allChannels: ChannelGroup) extends ApiRoute with BroadcastRoute {

  override val route: Route = pathPrefix("assets" / "broadcast") {
    issue ~ reissue ~ transfer ~ burnRoute ~ batchTransfer ~ exchange
  }

  @Path("/issue")
  @ApiOperation(value = "Broadcast signed Asset issue",
    notes = "Publish signed Asset issue transaction to the Blockchain",
    httpMethod = "POST",
    consumes = "application/json",
    produces = "application/json")
  @ApiImplicitParams(Array(
    new ApiImplicitParam(
      name = "body",
      value = "Json with signed Issue transaction",
      required = true,
      paramType = "body",
      dataType = "scorex.api.http.assets.SignedIssueRequest")))
  @ApiResponses(Array(
    new ApiResponse(code = 200, message = "Json with signed Asset issue transaction contained Asset ID"),
    new ApiResponse(code = 400, message = "Json with error description", response = classOf[ApiErrorResponse])))
  def issue: Route = (path("issue") & post) {
    json[SignedIssueRequest] { issueReq =>
      doBroadcast(issueReq.toTx)
    }
  }

  @Path("/reissue")
  @ApiOperation(value = "Broadcast signed Asset reissue",
    notes = "Publish signed Asset reissue transaction to the Blockchain",
    httpMethod = "POST",
    consumes = "application/json",
    produces = "application/json")
  @ApiImplicitParams(Array(
    new ApiImplicitParam(
      name = "body",
      value = "Json with signed Reissue transaction",
      required = true,
      paramType = "body",
      dataType = "scorex.api.http.assets.SignedReissueRequest")))
  @ApiResponses(Array(
    new ApiResponse(code = 200, message = "Json with signed Asset reissue transaction"),
    new ApiResponse(code = 400, message = "Json with error description", response = classOf[ApiErrorResponse])))
  def reissue: Route = (path("reissue") & post) {
    json[SignedReissueRequest] { reissueReq =>
      doBroadcast(reissueReq.toTx)
    }
  }

  @Path("/burn")
  @ApiOperation(value = "Broadcast signed Asset burn transaction",
    notes = "Publish signed Asset burn transaction to the Blockchain",
    httpMethod = "POST",
    consumes = "application/json",
    produces = "application/json")
  @ApiImplicitParams(Array(
    new ApiImplicitParam(
      name = "body",
      value = "Json with signed Burn transaction",
      required = true,
      paramType = "body",
      dataType = "scorex.api.http.assets.SignedBurnRequest")))
  @ApiResponses(Array(
    new ApiResponse(code = 200, message = "Json with signed Asset burn transaction"),
    new ApiResponse(code = 400, message = "Json with error description", response = classOf[ApiErrorResponse])))
  def burnRoute: Route = (path("burn") & post) {
    json[SignedBurnRequest] { burnReq =>
      doBroadcast(burnReq.toTx)
    }
  }

  @Path("/batch-transfer")
  @ApiOperation(value = "Batch transfer operation",
    notes = "Transfer assets to new addresses",
    httpMethod = "POST",
    produces = "application/json",
    consumes = "application/json")
  @ApiImplicitParams(Array(
    new ApiImplicitParam(
      name = "body",
      value = "Array json with data",
      required = true,
      paramType = "body",
      dataType = "scorex.api.http.assets.SignedTransferRequest",
      allowMultiple = true,
      defaultValue = "[{\n  \"assetId\": \"E9yZC4cVhCDfbjFJCc9CqkAtkoFy5KaCe64iaxHM2adG\",\n  \"senderPublicKey\": \"CRxqEuxhdZBEHX42MU4FfyJxuHmbDBTaHMhM3Uki7pLw\",\n  \"recipient\": \"3Mx2afTZ2KbRrLNbytyzTtXukZvqEB8SkW7\",\n  \"fee\": 100000,\n  \"amount\": 5500000000,\n  \"attachment\": \"BJa6cfyGUmzBFTj3vvvaew\",\n  \"timestamp\": 1479222433704, \n  \"signature\": \"2TyN8pNS7mS9gfCbX2ktpkWVYckoAmRmDZzKH3K35DKs6sUoXHArzukV5hvveK9t79uzT3cA8CYZ9z3Utj6CnCEo\"\n, {\n  \"assetId\": \"E9yZC4cVhCDfbjFJCc9CqkAtkoFy5KaCe64iaxHM2adG\",\n  \"senderPublicKey\": \"CRxqEuxhdZBEHX42MU4FfyJxuHmbDBTaHMhM3Uki7pLw\",\n  \"recipient\": \"3Mx2afTZ2KbRrLNbytyzTtXukZvqEB8SkW7\",\n  \"fee\": 100000,\n  \"amount\": 5500000000,\n  \"attachment\": \"BJa6cfyGUmzBFTj3vvvaew\",\n  \"timestamp\": 1479222433704, \n  \"signature\": \"2TyN8pNS7mS9gfCbX2ktpkWVYckoAmRmDZzKH3K35DKs6sUoXHArzukV5hvveK9t79uzT3cA8CYZ9z3Utj6CnCEo\"\n}]"
    )
  ))
  def batchTransfer: Route = (path("batch-transfer") & post) {
    json[Seq[SignedTransferRequest]] { reqs =>
      Future
<<<<<<< HEAD
        .sequence(reqs.map(r => doBroadcastTrusted(r.toTx)))
        .map(_.map(_.fold(_.json, _.json)))
=======
        .sequence(reqs.map(r => doBroadcast(r.toTx)))
        .map(_.map(_.fold(_.json, _.json())))
>>>>>>> 971a7448
    }
  }

  @Path("/transfer")
  @ApiOperation(value = "Broadcast signed Asset transfer",
    notes = "Publish signed Asset transfer transaction to the Blockchain",
    httpMethod = "POST",
    consumes = "application/json",
    produces = "application/json")
  @ApiImplicitParams(Array(
    new ApiImplicitParam(
      name = "body",
      value = "Json with signed Transfer transaction",
      required = true,
      paramType = "body",
      dataType = "scorex.api.http.assets.SignedTransferRequest")))
  @ApiResponses(Array(
    new ApiResponse(code = 200, message = "Json with signed Asset transfer transaction"),
    new ApiResponse(code = 400, message = "Json with error description", response = classOf[ApiErrorResponse])))
  def transfer: Route = (path("transfer") & post) {
    json[SignedTransferRequest] { transferReq =>
      doBroadcast(transferReq.toTx)
    }
  }

  @Path("/exchange")
  @ApiOperation(value = "Broadcast signed Exchange transaction",
    notes = "Publish signed Exchange transaction to the Blockchain",
    httpMethod = "POST",
    consumes = "application/json",
    produces = "application/json")
  @ApiImplicitParams(Array(
    new ApiImplicitParam(
      name = "body",
      value = "Json with signed Transfer transaction",
      required = true,
      paramType = "body",
      dataType = "scorex.api.http.assets.SignedExchangeRequest")))
  @ApiResponses(Array(
    new ApiResponse(code = 200, message = "Json with signed Exchange transfer transaction"),
    new ApiResponse(code = 400, message = "Json with error description", response = classOf[ApiErrorResponse])))
  def exchange: Route = (path("exchange") & post) {
    json[SignedExchangeRequest] { req =>
      doBroadcast(req.toTx)
    }
  }
}<|MERGE_RESOLUTION|>--- conflicted
+++ resolved
@@ -110,13 +110,8 @@
   def batchTransfer: Route = (path("batch-transfer") & post) {
     json[Seq[SignedTransferRequest]] { reqs =>
       Future
-<<<<<<< HEAD
         .sequence(reqs.map(r => doBroadcastTrusted(r.toTx)))
-        .map(_.map(_.fold(_.json, _.json)))
-=======
-        .sequence(reqs.map(r => doBroadcast(r.toTx)))
         .map(_.map(_.fold(_.json, _.json())))
->>>>>>> 971a7448
     }
   }
 
