--- conflicted
+++ resolved
@@ -276,13 +276,8 @@
       calcNewBalances(trans, fees, block.timestamp < settings.allowTemporaryNegativeUntil)
     newBalances.foreach(nb => require(nb._2._1.balance >= 0))
 
-<<<<<<< HEAD
     applyChanges(newBalances, block.timestamp)
-
-=======
-    applyChanges(newBalances, block.timestampField.value)
     log.trace(s"New state height is ${storage.stateHeight}, hash: $hash")
->>>>>>> 521ef832
     this
   }
 
@@ -357,12 +352,7 @@
 
   private def persistAlias(ac: Account, al: Alias): Unit = storage.persistAlias(ac.address, al.name)
 
-<<<<<<< HEAD
-  def calcNewBalances(trans: scala.collection.Seq[Transaction], fees: Map[AssetAcc, (AccState, Reasons)], allowTemporaryNegative: Boolean): Map[AssetAcc, (AccState, Reasons)] = {
-=======
   def calcNewBalances(trans: Seq[Transaction], fees: Map[AssetAcc, (AccState, Reasons)], allowTemporaryNegative: Boolean): Map[AssetAcc, (AccState, Reasons)] = {
-
->>>>>>> 521ef832
     val newBalances: Map[AssetAcc, (AccState, Reasons)] = trans.foldLeft(fees) { case (changes, tx) =>
       val bcs = BalanceChangeCalculator.balanceChanges(this)(tx).right.get
       val newStateAfterBalanceUpdates = bcs.foldLeft(changes) { case (iChanges, bc) =>
