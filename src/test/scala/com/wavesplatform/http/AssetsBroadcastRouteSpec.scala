package com.wavesplatform.http

import com.typesafe.config.ConfigFactory
import com.wavesplatform.RequestGen
import com.wavesplatform.http.ApiMarshallers._
import com.wavesplatform.settings.RestAPISettings
import org.scalacheck.Gen._
import org.scalacheck.{Gen => G}
import org.scalamock.scalatest.PathMockFactory
import org.scalatest.prop.PropertyChecks
import play.api.libs.json.{JsObject, JsValue, Json, Writes}
import scorex.api.http._
import scorex.api.http.assets.AssetsBroadcastApiRoute
import scorex.network.ConnectedPeer
import scorex.transaction.{Transaction, NewTransactionHandler, ValidationError}


class AssetsBroadcastRouteSpec extends RouteSpec("/assets/broadcast/") with RequestGen with PathMockFactory with PropertyChecks {
  private val settings = RestAPISettings.fromConfig(ConfigFactory.load())

  "returns StateCheckFiled" - {

    val stmMock = {

      def alwaysError(t: Transaction, maybePeer: Option[ConnectedPeer]): Either[ValidationError, Transaction] =
        Left[ValidationError, Transaction](scorex.transaction.ValidationError.TransactionValidationError(t, "foo"))

      val m = mock[NewTransactionHandler]
      (m.onNewOffchainTransactionExcept(_: Transaction, _: Option[ConnectedPeer]))
        .expects(*, *)
        .onCall(alwaysError _)
        .anyNumberOfTimes()
      m
    }

    val route = AssetsBroadcastApiRoute(settings, stmMock).route

    val vt = Table[String, G[_ <: Transaction], (JsValue) => JsValue](
      ("url", "generator", "transform"),
      ("issue", issueGen, identity),
      ("reissue", reissueGen, identity),
      ("burn", burnGen, {
        case o: JsObject => o ++ Json.obj("quantity" -> o.value("amount"))
        case other => other
      }),
      ("transfer", transferGen, {
        case o: JsObject if o.value.contains("feeAsset") =>
          o ++ Json.obj("feeAssetId" -> o.value("feeAsset"), "quantity" -> o.value("amount"))
        case other => other
      })
    )

    def posting(url: String, v: JsValue) = Post(routePath(url), v) ~> route

    "when state validation fails" in {
      forAll(vt) { (url, gen, transform) =>
        forAll(gen) { (t: Transaction) =>
          posting(url, transform(t.json)) should produce(StateCheckFailed(t, "foo"))
        }
      }
    }
  }

  "returns appropriate error code when validation fails for" - {
    val route = AssetsBroadcastApiRoute(settings, mock[NewTransactionHandler]).route

    "issue transaction" in forAll(broadcastIssueReq) { ir =>
      def posting[A: Writes](v: A) = Post(routePath("issue"), v) ~> route

      forAll(nonPositiveLong) { q => posting(ir.copy(fee = q)) should produce(InsufficientFee) }
      forAll(nonPositiveLong) { q => posting(ir.copy(quantity = q)) should produce(NegativeAmount) }
      forAll(invalidDecimals) { d => posting(ir.copy(decimals = d)) should produce(TooBigArrayAllocation) }
      forAll(longDescription) { d => posting(ir.copy(description = d)) should produce(TooBigArrayAllocation) }
      forAll(invalidName) { name => posting(ir.copy(name = name)) should produce(InvalidName) }
      forAll(invalidBase58) { name => posting(ir.copy(name = name)) should produce(InvalidName) }
      forAll(nonPositiveLong) { fee => posting(ir.copy(fee = fee)) should produce(InsufficientFee) }
    }

    "reissue transaction" in forAll(broadcastReissueReq) { rr =>
      def posting[A: Writes](v: A) = Post(routePath("reissue"), v) ~> route

      // todo: invalid sender
      forAll(nonPositiveLong) { q => posting(rr.copy(quantity = q)) should produce(NegativeAmount) }
      forAll(nonPositiveLong) { fee => posting(rr.copy(fee = fee)) should produce(InsufficientFee) }
    }

    "burn transaction" in forAll(broadcastBurnReq) { br =>
      def posting[A: Writes](v: A) = Post(routePath("burn"), v) ~> route

      forAll(invalidBase58) { pk => posting(br.copy(senderPublicKey = pk)) should produce(InvalidAddress) }
      forAll(nonPositiveLong) { q => posting(br.copy(quantity = q)) should produce(NegativeAmount) }
      forAll(nonPositiveLong) { fee => posting(br.copy(fee = fee)) should produce(InsufficientFee) }
    }

    "transfer transaction" in forAll(broadcastTransferReq) { tr =>
      def posting[A: Writes](v: A) = Post(routePath("transfer"), v) ~> route

      posting(tr.copy(attachment = Some(""))) should produce(InvalidSignature)
      posting(tr.copy(attachment = None)) should produce(InvalidSignature)
      posting(tr.copy(assetId = Some(""))) should produce(InvalidSignature)
      posting(tr.copy(assetId = None)) should produce(InvalidSignature)
      posting(tr.copy(feeAssetId = Some(""))) should produce(InvalidSignature)
      posting(tr.copy(feeAssetId = None)) should produce(InvalidSignature)

<<<<<<< HEAD
      forAll(nonPositiveLong) { q => posting(tr.copy(amount = q)) should produce(NegativeAmount) }
      forAll(invalidBase58) { pk => posting(tr.copy(senderPublicKey = pk)) should produce(InvalidAddress) }
      forAll(invalidBase58) { a => posting(tr.copy(assetId = Some(a))) should produce(CustomValidationError("invalid.assetId")) }
      forAll(invalidBase58) { a => posting(tr.copy(feeAssetId = Some(a))) should produce(CustomValidationError("invalid.feeAssetId")) }
      forAll(longAttachment) { a => posting(tr.copy(attachment = Some(a))) should produce(CustomValidationError("invalid.attachment")) }
      forAll(posNum[Long]) { quantity => posting(tr.copy(amount = quantity, fee = Long.MaxValue)) should produce(OverflowError) }
      forAll(nonPositiveLong) { fee => posting(tr.copy(fee = fee)) should produce(InsufficientFee) }
=======
      forAll(nonPositiveLong) { q => posting(tr.copy(amount = q)) should produce (NegativeAmount) }
      forAll(invalidBase58) { pk => posting(tr.copy(senderPublicKey = pk)) should produce (InvalidAddress) }
      forAll(invalidBase58) { a => posting(tr.copy(recipient = a)) should produce (InvalidAddress) }
      forAll(invalidBase58) { a => posting(tr.copy(assetId = Some(a))) should produce (CustomValidationError("invalid.assetId")) }
      forAll(invalidBase58) { a => posting(tr.copy(feeAssetId = Some(a))) should produce (CustomValidationError("invalid.feeAssetId")) }
      forAll(longAttachment) { a => posting(tr.copy(attachment = Some(a))) should produce (CustomValidationError("invalid.attachment")) }
      forAll(posNum[Long]) { quantity => posting(tr.copy(amount = quantity, fee = Long.MaxValue)) should produce (OverflowError) }
      forAll(nonPositiveLong) { fee => posting(tr.copy(fee = fee)) should produce (InsufficientFee) }
>>>>>>> 35204084
    }
  }
}<|MERGE_RESOLUTION|>--- conflicted
+++ resolved
@@ -102,24 +102,14 @@
       posting(tr.copy(feeAssetId = Some(""))) should produce(InvalidSignature)
       posting(tr.copy(feeAssetId = None)) should produce(InvalidSignature)
 
-<<<<<<< HEAD
       forAll(nonPositiveLong) { q => posting(tr.copy(amount = q)) should produce(NegativeAmount) }
       forAll(invalidBase58) { pk => posting(tr.copy(senderPublicKey = pk)) should produce(InvalidAddress) }
+      forAll(invalidBase58) { a => posting(tr.copy(recipient = a)) should produce (InvalidAddress) }
       forAll(invalidBase58) { a => posting(tr.copy(assetId = Some(a))) should produce(CustomValidationError("invalid.assetId")) }
       forAll(invalidBase58) { a => posting(tr.copy(feeAssetId = Some(a))) should produce(CustomValidationError("invalid.feeAssetId")) }
       forAll(longAttachment) { a => posting(tr.copy(attachment = Some(a))) should produce(CustomValidationError("invalid.attachment")) }
       forAll(posNum[Long]) { quantity => posting(tr.copy(amount = quantity, fee = Long.MaxValue)) should produce(OverflowError) }
       forAll(nonPositiveLong) { fee => posting(tr.copy(fee = fee)) should produce(InsufficientFee) }
-=======
-      forAll(nonPositiveLong) { q => posting(tr.copy(amount = q)) should produce (NegativeAmount) }
-      forAll(invalidBase58) { pk => posting(tr.copy(senderPublicKey = pk)) should produce (InvalidAddress) }
-      forAll(invalidBase58) { a => posting(tr.copy(recipient = a)) should produce (InvalidAddress) }
-      forAll(invalidBase58) { a => posting(tr.copy(assetId = Some(a))) should produce (CustomValidationError("invalid.assetId")) }
-      forAll(invalidBase58) { a => posting(tr.copy(feeAssetId = Some(a))) should produce (CustomValidationError("invalid.feeAssetId")) }
-      forAll(longAttachment) { a => posting(tr.copy(attachment = Some(a))) should produce (CustomValidationError("invalid.attachment")) }
-      forAll(posNum[Long]) { quantity => posting(tr.copy(amount = quantity, fee = Long.MaxValue)) should produce (OverflowError) }
-      forAll(nonPositiveLong) { fee => posting(tr.copy(fee = fee)) should produce (InsufficientFee) }
->>>>>>> 35204084
     }
   }
 }